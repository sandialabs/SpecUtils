--- conflicted
+++ resolved
@@ -316,13 +316,7 @@
 // CAM double to double
 static double convert_from_CAM_double(const std::vector<uint8_t>& data, size_t pos)
 {
-<<<<<<< HEAD
-    if( (pos + 8) > data.size() ) {
-        throw std::out_of_range("The provided index exceeds the length of the array");
-    }
-=======
     validate_bounds( data, pos, sizeof(double_t), "convert_from_CAM_double" );
->>>>>>> 7c5708e0
 
     const size_t word_size = 2;
     std::array<uint8_t, sizeof(double_t)> temp = { 0x00 };
@@ -347,15 +341,8 @@
 
 // CAM float to float
 static float convert_from_CAM_float(const std::vector<uint8_t>& data, size_t pos) {
-<<<<<<< HEAD
-    if (data.size() < pos + 4) {
-        throw std::out_of_range("The provided index exceeds the length of the array");
-    }
-  
-=======
     validate_bounds( data, pos, 4, "convert_from_CAM_float" );
 
->>>>>>> 7c5708e0
     uint8_t word1[2], word2[2];
 
     std::memcpy(word1, &data[pos + 0x2], sizeof(word1));
@@ -375,12 +362,7 @@
 //CAM DateTime to time_point
 static SpecUtils::time_point_t convert_from_CAM_datetime(const std::vector<uint8_t>& data, size_t pos)
 {
-<<<<<<< HEAD
-    if( (pos + 8) > data.size() )
-        throw std::runtime_error( "CAM datetime past end of data" );
-=======
     validate_bounds( data, pos, sizeof(uint64_t), "convert_from_CAM_datetime" );
->>>>>>> 7c5708e0
 
     uint64_t time_raw;
     std::memcpy(&time_raw, &data[pos], sizeof(uint64_t));
@@ -403,15 +385,8 @@
 // CAM duration to float sec
 static float convert_from_CAM_duration(std::vector<uint8_t>& data, size_t pos)
 {
-<<<<<<< HEAD
-    if (data.size() < (pos + 8)) {
-        throw std::out_of_range("The provided index exceeds the length of the array");
-    }
-    
-=======
     validate_bounds( data, pos, 8, "convert_from_CAM_duration" );
 
->>>>>>> 7c5708e0
     double span;
     //the duration is in usec
     if (data[pos + 7] != 0x80) {
@@ -716,13 +691,8 @@
     for (auto& it = range.first; it != range.second; ++it) {
         size_t pos = it->second;
 
-<<<<<<< HEAD
-        if( (pos + 0x1e + 2) > readData->size() )
-            throw std::runtime_error( "File data did not contain full block" );
-=======
         // Validate bounds before reading block ID
         validate_bounds( *readData, pos, sizeof(uint32_t), "ReadBlock: reading block ID" );
->>>>>>> 7c5708e0
 
         // Verify block ID
         uint32_t blockId;
@@ -766,13 +736,8 @@
 
 // Helper function to read a uint16_t from the data buffer
 static uint16_t ReadUInt16(const std::vector<byte_type>& data, size_t offset) {
-<<<<<<< HEAD
-    if( (offset + 2) > data.size() )
-        throw std::runtime_error( "ReadUInt16 past end of data" );
-=======
-    if( offset + sizeof(uint16_t) > data.size() )
+    if( (offset + sizeof(uint16_t)) > data.size() )
       throw std::out_of_range( "ReadUInt16: offset " + std::to_string(offset) + " out of range (data size: " + std::to_string(data.size()) + ")" );
->>>>>>> 7c5708e0
 
     uint16_t value;
     std::memcpy(&value, &data[offset], sizeof(uint16_t));
@@ -781,13 +746,8 @@
 
 // Helper function to read a uint32_t from the data buffer
 static uint32_t ReadUInt32(const std::vector<byte_type>& data, size_t offset) {
-<<<<<<< HEAD
-    if( (offset + 4) > data.size() )
-        throw std::runtime_error( "ReadUInt32 past end of data" );
-=======
     if( offset + sizeof(uint32_t) > data.size() )
       throw std::out_of_range( "ReadUInt32: offset " + std::to_string(offset) + " out of range (data size: " + std::to_string(data.size()) + ")" );
->>>>>>> 7c5708e0
 
     uint32_t value;
     std::memcpy(&value, &data[offset], sizeof(uint32_t));
@@ -844,10 +804,6 @@
 
         // Loop through the entries
         // Each entry starts with a byte that matches the record number (1-based)
-<<<<<<< HEAD
-        while ( ((loc + static_cast<uint32_t>(EfficiencyPointParameterLocation::EfficiencyUncertainty) + 4) < readData->size())
-               && ((*readData)[loc] == static_cast<uint8_t>(i + 1))) {
-=======
         while (loc < readData->size() && (*readData)[loc] == static_cast<uint8_t>(i + 1)) {
             // Validate bounds before calling convert functions
             const size_t maxParamOffset = std::max({
@@ -857,7 +813,6 @@
             });
             validate_bounds( *readData, loc, maxParamOffset, "ReadGeometryBlock: reading efficiency point" );
 
->>>>>>> 7c5708e0
             EfficiencyPoint point{};
             point.Index = static_cast<int>(i);
             point.Energy = convert_from_CAM_float(*readData, loc + static_cast<uint32_t>(EfficiencyPointParameterLocation::Energy));
@@ -882,12 +837,6 @@
     uint16_t headSize = ReadUInt16(*readData, pos + 0x10);
 
     for (size_t i = 0; i < records; i++) {
-<<<<<<< HEAD
-        size_t loc = pos + headSize + recOffset + (i * recSize);
-
-        if( (loc + recSize) > readData->size() )
-            throw std::runtime_error( "Data smaller than lines info" );
-=======
         // Check for potential overflow in i * recSize calculation
         if( (recSize > 0) && (i > (std::numeric_limits<size_t>::max() / recSize)) )
           throw std::out_of_range( "ReadLinesBlock: record index * recSize would overflow" );
@@ -898,7 +847,6 @@
 
         // Validate bounds before copying
         validate_bounds( *readData, loc, recSize, "ReadLinesBlock: reading line record" );
->>>>>>> 7c5708e0
 
         // Create a copy of the line record
         std::vector<uint8_t> line(recSize);
@@ -950,19 +898,12 @@
         if( numLines > ((std::numeric_limits<uint32_t>::max() - recSize) / 3) )
           throw std::out_of_range( "ReadNuclidesBlock: numLines would cause totalSize overflow" );
 
-<<<<<<< HEAD
-        if( (loc + totalSize) > readData->size() )
-            throw std::runtime_error( "Data smaller than nuclide record size" );
-
-        // Create a copy of the nuclide record with its lines
-=======
         uint32_t totalSize = static_cast<uint32_t>(recSize) + (numLines * 3);
 
         // Validate we can read the entire nuclide record
         validate_bounds( *readData, loc, totalSize, "ReadNuclidesBlock: reading nuclide record" );
 
         // Create a copy of the nuclide record with its lines - FIXED: was copying from nucs, should be readData
->>>>>>> 7c5708e0
         std::vector<uint8_t> nuc(totalSize);
         std::copy(readData->begin() + loc, readData->begin() + loc + totalSize, nuc.begin());
 
@@ -1076,12 +1017,6 @@
         uint16_t headSize = ReadUInt16(*readData, pos + 0x10);
 
         for (size_t i = 0; i < numRec; i++) {
-<<<<<<< HEAD
-            size_t loc = pos + headSize + recOffset + (i * recSize);
-
-            if( (pos + static_cast<uint32_t>(LineParameterLocation::AbundanceUncertainty) + 4) > readData->size() )
-                throw std::runtime_error( "Data smaller than lines record" );
-=======
             // Check for potential overflow in i * recSize calculation
             if( (recSize > 0) && (i > (std::numeric_limits<size_t>::max() / recSize)) )
               throw std::out_of_range( "GetLines: record index * recSize would overflow" );
@@ -1101,7 +1036,6 @@
                 static_cast<size_t>(LineParameterLocation::NoWeightMean) + 1
             });
             validate_bounds( *readData, loc, maxOffset, "GetLines: reading line data" );
->>>>>>> 7c5708e0
 
             Line line{};
             line.Energy = convert_from_CAM_float(*readData, loc + static_cast<size_t>(LineParameterLocation::Energy));
@@ -1162,12 +1096,6 @@
         uint16_t lineListLoc = recSize;
 
         for (size_t i = 0; i < numRec; i++) {
-<<<<<<< HEAD
-            const size_t loc = pos + headSize + recOffset + lineListOffset + (i * recSize);
-
-            if( (pos + static_cast<uint32_t>(NuclideParameterLocation::HalfLifeUncertainty) + 8) > readData->size() )
-                throw std::runtime_error( "Data smaller than lines record" );
-=======
             // Check for potential overflow in i * recSize calculation
             if( (recSize > 0) && (i > (std::numeric_limits<size_t>::max() / recSize)) )
               throw std::out_of_range( "GetNuclides: record index * recSize would overflow" );
@@ -1199,7 +1127,6 @@
                 size_t(lineListLoc) + size_t(0x01 + 2)  // line index location + size
             });
             validate_bounds( *readData, loc, maxOffset, "GetNuclides: reading nuclide data" );
->>>>>>> 7c5708e0
 
             Nuclide nuc;
             nuc.HalfLife = convert_from_CAM_duration(*readData, loc + 0x1b);
@@ -1401,23 +1328,12 @@
 
         uint16_t headSize = ReadUInt16(*readData, pos + 0x10);
 
-<<<<<<< HEAD
-        const size_t name_field_length = 64;
-
-        if( (pos + headSize + name_field_length) > readData->size() )
-          throw std::runtime_error("Sample title would go beyond data");
-
-        char nameBuf[name_field_length + 1] = { 0 };
-        std::memcpy(nameBuf, &(*readData)[pos + headSize], name_field_length);
-        nameBuf[name_field_length] = '\0'; //jic
-=======
         // Validate we can read the sample title (64 bytes)
         validate_bounds( *readData, pos + headSize, 64, "GetSampleTitle: reading sample title" );
 
         char nameBuf[65] = { 0 };
         std::memcpy(nameBuf, &(*readData)[pos + headSize], sizeof(nameBuf)-1);
         nameBuf[64] = '\0';
->>>>>>> 7c5708e0
         return std::string(nameBuf);
     }
 
@@ -1451,12 +1367,6 @@
         uint16_t headSize = ReadUInt16(*readData, pos + 0x10);;
 
         for (size_t i = 0; i < numRec; i++) {
-<<<<<<< HEAD
-            size_t loc = pos + headSize + recOffset + (i * recSize);
-
-            if( (loc + 0x2DC + 8) > readData->size() )
-                throw std::runtime_error("Sample title record past end");
-=======
             // Check for potential overflow in i * recSize calculation
             if( (recSize > 0) && (i > (std::numeric_limits<size_t>::max() / recSize)) )
               throw std::out_of_range( "GetDetectorInfo: record index * recSize would overflow" );
@@ -1473,7 +1383,6 @@
                 size_t(0x1CB + 8)    // SerialNo field
             });
             validate_bounds( *readData, loc, maxOffset, "GetDetectorInfo: reading detector info fields" );
->>>>>>> 7c5708e0
 
             // these are actually record parameters but we don't deal with multpule specturm in a single file
             char type_buf[9] = { 0 };
