--- conflicted
+++ resolved
@@ -698,21 +698,6 @@
         const size_t sec_header_length = 0x30;
 
         //create the aquisition parameters (acqp) header
-<<<<<<< HEAD
-        size_t acqp_header[] = { 0x0100, 0x0800, 0x0000, 0x0800,  //has common data, size of block, location
-                                   0x0000, 0x0000,  sec_header_length,                //block locaton is acually a int32 but break it up for this
-                                   0x0000, 0x0000, 0x0000, 0x0000, 0x003C,            //always 0x3C
-                                   0x0000, 0x0001, 0x0440, 0x02EA, 0x01FB,            //number of records, size of record block, address of records in block, address of common tabular
-                                   0x0019, 0x03E6, 0X0009, 0x0000, 0x0000 };          //Always 0x19, address of entries in block, 
-        acqp_header[21] = acqp_header[6] + acqp_header[14] + acqp_header[15];
-
-        //create the sample header (SAMP)
-        size_t samp_header[] = { 0x0500, 0x0A00, 0x0000, 0x1000,  //has common data, size of block, location
-                                   0x0000, 0x0000,   sec_header_length,               //block locaton is acually a int32 but break it up for this
-                                   0x0000, 0x0000, 0x0000, 0x0000, 0x003C,            //always 0x3C
-                                   0x0000, 0x0000, 0x0000, 0x7FFF, 0x7FFF,            //size of data item, address of the common tabular
-                                   0x0000, 0x7FFF, 0x0000, 0x0000, 0x0A00 };          //address of entires in block
-=======
         size_t acqp_header[] = { 0x0100, 0x0800, 0x0000, 0x0800,              //has common data, size of block, size of header
                                    0x0000, 0x0000,  sec_header_length,        //block locaton is acually a int32 but break it up for this
                                    0x0000, 0x0000, 0x0000, 0x0000, 0x003C,    //always 0x3C
@@ -726,31 +711,13 @@
                                    0x0000, 0x0000, 0x0000, 0x0000, 0x003C,    //always 0x3C
                                    0x0000, 0x0000, 0x0000, 0x7FFF, 0x7FFF,    //size of data item, address of the common tabular
                                    0x0000, 0x7FFF, 0x0000, 0x0000, 0x0A00 };  //address of entires in block
->>>>>>> 849b014b
-
-        //create the processing header (PROC)
-        size_t proc_header[] = { 0x0100, 0x0800, 0x0000, 0x1A00,  //has common data, size of block, location
-                                   0x0000, 0x0000, sec_header_length,                 //block locaton is acually a int32 but break it up for this
-                                   0x1C90, 0x000E, 0x0000, 0x0001, 0x003C,            //Values specific to PROC block, always 0x3C
-                                   0x0000, 0x0000, 0x0000, 0x7FFF, 0x7FFF,            //size of data item, address of the common tabular
-                                   0x0000, 0x7FFF, 0x0000, 0x0000, 0x0800 };          //address of entires in block
 
         //create the spectrum header (DATA)
-<<<<<<< HEAD
-        size_t data_header[] = { 0x0500, 0x0000, 0x0000, 0x2200,  //has common data, size of block, location
-                                   0x0000, 0x0000, sec_header_length,                 //block locaton is acually a int32 but break it up for this
-                                   0x0000, 0x0000, 0x0000, 0x0000, 0x003C,            //always 0x3C
-                                   0x0000, 0x0000, 0x0004, 0x0000, 0x0000,            //size of data item
-                                   0x0000, 0x01D0, 0x0000, 0x0000, 0x0001 };          //address of entires in block, always 1
-=======
         size_t data_header[] = { 0x0500, 0x0000, 0x0000, 0x1A00,              //has common data, size of header
                                    0x0000, 0x0000, sec_header_length,         //block locaton is acually a int32 but break it up for this
                                    0x0000, 0x0000, 0x0000, 0x0000, 0x003C,    //always 0x3C
                                    0x0000, 0x0000, 0x0004, 0x0000, 0x0000,    //size of data item
                                    0x0000, 0x01D0, 0x0000, 0x0000, 0x0001 };  //address of entires in block, always 1
->>>>>>> 849b014b
-
-
 
         //compute the number of channels and the size of the block
         data_header[19] = summed->num_gamma_channels();
@@ -760,9 +727,10 @@
             data_header[2] = 0x01;
         }
 
-        const size_t file_length = file_header_length + acqp_header[1] +samp_header[1] + proc_header[1]+ data_header[1];
+        const size_t file_length = file_header_length + acqp_header[1] +samp_header[1] + data_header[1];
         //create a vector to store all the bytes
         std::vector<byte> cnf_file(file_length, 0x00);
+
 
         //enter the file header
         enter_CAM_value(0x400, cnf_file, 0x0, cam_type::cam_word);
@@ -855,6 +823,10 @@
         }
         samp_loc += 0x30;
 
+        //if there is a sample ID of some sort
+        /*if (!sample_ID.empty()) {
+            enter_CAM_value(sample_ID.erase(sample_ID.begin() + 0x10, sample_ID.end()), cnf_file, samp_loc + 0x40, cam_string);
+        }*/
         //sample quanity cannot be zero
         enter_CAM_value(1.0, cnf_file, samp_loc + 0x90, cam_type::cam_float);
         //set the sample time to the aqusition start time
@@ -869,33 +841,15 @@
             if(!summed->position_time().is_not_a_date_time())
                 enter_CAM_value(summed->position_time(), cnf_file, samp_loc + 0x940, cam_type::cam_datetime);
         }
-        //enter the processing header
-        size_t proc_loc = proc_header[3];
-        enter_CAM_value(0x12003, cnf_file, 0x70 + 2*0x30, cam_type::cam_longword); //block identifier
-        enter_CAM_value(0x12003, cnf_file, proc_loc, cam_type::cam_longword);   //block identifier in block
-        //put in array of data
-        for (size_t i = 0; i < 22; i++)
-        {
-            size_t pos = 0x4 + i * 0x2;
-            enter_CAM_value(proc_header[i], cnf_file, 0x70 + 2 * 0x30 + pos, cam_type::cam_word);
-            enter_CAM_value(proc_header[i], cnf_file, proc_loc + pos, cam_type::cam_word);
-        }
-        proc_loc += 0x30;
-        enter_CAM_value("uCi       ", cnf_file, proc_loc + 0x0, cam_type::cam_string);  //ACTIVUNIT
-        enter_CAM_value("STEP  ", cnf_file, proc_loc + 0x88, cam_type::cam_string); //ROIPSBTYP
-
-        enter_CAM_value(1.0, cnf_file, proc_loc + 0x10, cam_type::cam_float); //ACTIVMULT
-        enter_CAM_value(1.0, cnf_file, proc_loc + 0x11E, cam_type::cam_float); //SIGMA
-
         //enter the data header
         size_t data_loc = data_header[3];
-        enter_CAM_value(0x12005, cnf_file, 0x70 + 3*0x30, cam_type::cam_longword); //block identifier
+        enter_CAM_value(0x12005, cnf_file, 0x70 + 2*0x30, cam_type::cam_longword); //block identifier
         enter_CAM_value(0x12005, cnf_file, data_loc, cam_type::cam_longword);   //block identifier in block
         //put in array of data
         for (size_t i = 0; i < 22; i++)
         {
             size_t pos = 0x4 + i * 0x2;
-            enter_CAM_value(data_header[i], cnf_file, 0x70 + 3* 0x30 + pos, cam_type::cam_word);
+            enter_CAM_value(data_header[i], cnf_file, 0x70 + 2* 0x30 + pos, cam_type::cam_word);
             enter_CAM_value(data_header[i], cnf_file, data_loc + pos, cam_type::cam_word);
         }
         data_loc += 0x30 + data_header[18];
