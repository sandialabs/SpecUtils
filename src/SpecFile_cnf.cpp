--- conflicted
+++ resolved
@@ -175,24 +175,12 @@
   }//set gamma channel data
   
   meas->gamma_counts_ = channel_data;
-<<<<<<< HEAD
   
   // fill in any results if they exist
   try
   {
     const vector<CAMInputOutput::Nuclide> &cam_results = reader.GetNuclides();
     if( !cam_results.empty() )
-=======
-
-  //get any peaks
-  auto& peaks = reader.GetPeaks();
-
-  // fill in any resuls if they exist
-  auto& cam_results = reader.GetNuclides();
-  if (cam_results.size()) {
-    auto new_det_ana = make_shared<DetectorAnalysis>();
-    for (size_t i = 0; i < cam_results.size(); i++)
->>>>>>> f4fd7692
     {
       auto new_det_ana = make_shared<DetectorAnalysis>();
       for (size_t i = 0; i < cam_results.size(); i++)
@@ -201,15 +189,16 @@
         float activity = cam_results[i].Activity * 37000; // convert from uCi the CNF default
 
         //skip over non-detects genie stores the hole nuclide library
-        if (activity > 1e-6) {
+        if (activity > 1e-6) 
+        {
           result.activity_ = activity;
           result.nuclide_ = cam_results[i].Name;
           result.real_time_ = real_time;
           result.detector_ = det_name;
 
           new_det_ana->results_.push_back(result);
-        }
-      }//
+        }//for (size_t i = 0; i < cam_results.size(); i++)
+      }//for (size_t i = 0; i < cam_results.size(); i++)
 
       detectors_analysis_ = new_det_ana;
     }//if( !cam_results.empty() )
