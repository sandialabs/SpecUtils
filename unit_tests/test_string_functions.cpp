--- conflicted
+++ resolved
@@ -60,10 +60,7 @@
 TEST_CASE( "testUtilityStringFunctions" ) {
 
   string indir;
-<<<<<<< HEAD
-=======
   //indir = "/Users/wcjohns/rad_ana/SpecUtils/unit_tests/";
->>>>>>> b1214778
   for( size_t i = 1; (i+1) < g_cl_args.size(); ++i )
   {
     if( g_cl_args[i] == string("--indir") )
@@ -365,14 +362,6 @@
     REQUIRE_EQ( tests[index1].substr(0,1), correctOutput[index2].substr(0,1) );
     REQUIRE_EQ( tests[index1].substr(0,1), "5" );
     
-<<<<<<< HEAD
-    string test = tests[index1].substr(2);
-    string message = test + "  " + correctOutput[index2];
-    CHECK_MESSAGE(SpecUtils::contains(test, correctOutput[index2].substr(2).c_str()), message);
-    index2++;
-    message = test + "  " + correctOutput[index2];
-    CHECK_MESSAGE(!SpecUtils::contains(test, correctOutput[index2].substr(2).c_str()), message);
-=======
     string teststr = tests[index1].substr(2);
     string substr = correctOutput[index2].substr(2);
     string message = "Test string is '" + teststr + "', and searching for substring '" + substr + "' (should find)";
@@ -381,16 +370,11 @@
     substr = correctOutput[index2];
     message = "Test string is '" + teststr + "', and searching for substring '" + substr + "' (should NOT find)";
     CHECK_MESSAGE(!SpecUtils::contains(teststr, substr.c_str()), message);
->>>>>>> b1214778
     index2++; index1++;
   } while( (index1 < tests.size()) && (index2 < correctOutput.size()) && tests[index1].substr(0,1) == "5" );
   
   const char *e = "";
-<<<<<<< HEAD
-  CHECK( SpecUtils::contains(q, e) );
-=======
   CHECK( !SpecUtils::contains(q, e) );
->>>>>>> b1214778
 
 
   // tests for SpecUtils::icontains(string &line, const char *label)
@@ -403,14 +387,6 @@
     REQUIRE_EQ( tests[index1].substr(0,1), correctOutput[index2].substr(0,1) );
     REQUIRE_EQ( tests[index1].substr(0,1), "6" );
     
-<<<<<<< HEAD
-    string test = tests[index1].substr(2);
-    string message = test + "  " + correctOutput[index2];
-    CHECK_MESSAGE(SpecUtils::icontains(test, correctOutput[index2].substr(2).c_str()), message);
-    index2++;
-    message = test + "  " + correctOutput[index2];
-    CHECK_MESSAGE(!SpecUtils::icontains(test, correctOutput[index2].substr(2).c_str()), message);
-=======
     string teststr = tests[index1].substr(2);
     string substr = correctOutput[index2].substr(2);
     string message = "Line being searched is '" + teststr + "', with substring '" + correctOutput[index2] + "' (should find)";
@@ -419,7 +395,6 @@
     substr = correctOutput[index2].substr(2);
     message = "Line being searched is '" + teststr + "', with substring '" + correctOutput[index2] + "' (should NOT find)";
     CHECK_MESSAGE(!SpecUtils::icontains(teststr, substr.c_str()), message);
->>>>>>> b1214778
     index2++; index1++;
   } while( (index1 < tests.size()) && (index2 < correctOutput.size()) && tests[index1].substr(0,1) == "6");
   
@@ -685,11 +660,8 @@
   CHECK_EQ(substr_pos, correct_substr_pos);
 }//TEST_CASE( checkIFind )
 
-<<<<<<< HEAD
-=======
-
-
->>>>>>> b1214778
+
+
 TEST_CASE( "testPrintCompact" )
 {
   using namespace std;
