if(POLICY CMP0091)
  cmake_policy(SET CMP0091 NEW) # For CMake 3.15 and newer, enable use of CMAKE_MSVC_RUNTIME_LIBRARY, without requiring CMake 3.15
endif()

cmake_minimum_required(VERSION 3.1...3.22)

if(${CMAKE_VERSION} VERSION_LESS 3.12)
  cmake_policy(VERSION ${CMAKE_MAJOR_VERSION}.${CMAKE_MINOR_VERSION})
endif()

project( SpecUtils )

option( SpecUtils_ENABLE_D3_CHART "Enables exporting of the D3 chart format" ON )
option( SpecUtils_D3_SUPPORT_FILE_STATIC "Compiles the JS and CSS files into memory, rather than reading files on disk; disable to allow changing JS/CSS without having to recompile" ON )
option( SpecUtils_USE_WT_THREADPOOL "Whether or not to use the Wt thread pool (only for use within InterSpec)" OFF )
option( SpecUtils_USING_NO_THREADING "Whether to disable multithreading" OFF )
option( SpecUtils_REBIN_FILES_TO_SINGLE_BINNING "Rebins all spectra in spectrum file to the same energy calibration" OFF )
option( SpecUtils_BUILD_UNIT_TESTS "Builds unit tests" OFF )
option( SpecUtils_BUILD_FUZZING_TESTS "Builds fuzzing tests, requires clang" OFF )
option( SpecUtils_BUILD_REGRESSION_TEST "Creates executuable to perform interactive regression test" OFF )
option( SpecUtils_BUILD_EXAMPLE "Builds example SpecUtil applications" OFF )
option( SpecUtils_PYTHON_BINDINGS "Creates python bindings to the c++ code" OFF )
option( SpecUtils_JAVA_SWIG "Creates swig/java bindings to the c++ code" OFF )
option( SpecUtils_INJA_TEMPLATES "Creates inja template interface" OFF )
option( SpecUtils_USE_SIMD "Use SIMD operations; i386/x64 only right now, and very alpha, and extremely minimally used" OFF )


option( PERFORM_DEVELOPER_CHECKS "Performs additional computationally expensive tests during execution" off )

<<<<<<< HEAD
#I cant quite seem to get rpath stuff to work on macOS for regression_test and
# python targets when using boost in a non-standard location, so instead just
# statically link... sorry!
option( TRY_TO_STATIC_LINK "Try to link to static libs whenever possible" OFF )
if( TRY_TO_STATIC_LINK )
  set( Boost_USE_STATIC_LIBS ON )
  if( WIN32 )
    #find static libraries first
	set(CMAKE_FIND_LIBRARY_SUFFIXES .lib .a ${CMAKE_FIND_LIBRARY_SUFFIXES})
	
	#Link to static runtime
	set( CMAKE_CXX_FLAGS "/MT ${CMAKE_CXX_FLAGS}" )
  	set(CompilerFlags
        CMAKE_CXX_FLAGS CMAKE_CXX_FLAGS_DEBUG CMAKE_CXX_FLAGS_MINSIZEREL CMAKE_CXX_FLAGS_RELWITHDEBINFO CMAKE_CXX_FLAGS_RELEASE
        CMAKE_C_FLAGS CMAKE_C_FLAGS_DEBUG CMAKE_C_FLAGS_MINSIZEREL CMAKE_C_FLAGS_RELEASE CMAKE_C_FLAGS_RELWITHDEBINFO
        )
    foreach(CompilerFlag ${CompilerFlags})
        string(REGEX REPLACE "/MD" "/MT" ${CompilerFlag} "${${CompilerFlag}}")
    endforeach()
  else( WIN32 )
    set(CMAKE_FIND_LIBRARY_SUFFIXES .a ${CMAKE_FIND_LIBRARY_SUFFIXES})
  endif( WIN32 )
else( TRY_TO_STATIC_LINK )
#  set( Boost_USE_STATIC_LIBS OFF )
#  set( CMAKE_FIND_LIBRARY_SUFFIXES .so .dylib ${CMAKE_FIND_LIBRARY_SUFFIXES} )
endif( TRY_TO_STATIC_LINK )

=======
>>>>>>> 2ef07b87

if( SpecUtils_BUILD_UNIT_TESTS )
  list( APPEND boost_libs_required unit_test_framework )
endif( SpecUtils_BUILD_UNIT_TESTS )


if( SpecUtils_PYTHON_BINDINGS )
  list( APPEND boost_libs_required python )
endif( SpecUtils_PYTHON_BINDINGS )

if( SpecUtils_BUILD_EXAMPLE )
  add_subdirectory( examples )
endif( SpecUtils_BUILD_EXAMPLE )

if( SpecUtils_JAVA_SWIG )
  FIND_PACKAGE( SWIG REQUIRED )
  FIND_PACKAGE( JNI REQUIRED )
  INCLUDE( ${SWIG_USE_FILE} )
  INCLUDE_DIRECTORIES( ${JAVA_INCLUDE_PATH} )
  INCLUDE_DIRECTORIES( ${JAVA_INCLUDE_PATH}/linux )
  INCLUDE_DIRECTORIES( ${CMAKE_CURRENT_SOURCE_DIR}/bindings/swig )
  SET( CMAKE_SWIG_FLAGS -I${CMAKE_CURRENT_SOURCE_DIR} -I${CMAKE_CURRENT_BINARY_DIR} -DSpecUtils_JAVA_SWIG=1 )
  SET_SOURCE_FILES_PROPERTIES(bindings/swig/SpecUtils.i PROPERTIES CPLUSPLUS ON)
  SET_SOURCE_FILES_PROPERTIES(bindings/swig/SpecUtils.i PROPERTIES SWIG_FLAGS "")
  SWIG_ADD_MODULE( SpecUtilsJni java bindings/swig/SpecUtils.i )
  SWIG_LINK_LIBRARIES( SpecUtilsJni ${JAVA_LIBRARIES} SpecUtils )
endif( SpecUtils_JAVA_SWIG )


if( NOT DEFINED boost_SOURCE_DIR )
  find_package( Boost REQUIRED COMPONENTS ${boost_libs_required} )
  if( NOT Boost_FOUND )
    message(FATAL_ERROR "Couldnt Find Boost")
  endif( NOT Boost_FOUND )
endif( NOT DEFINED boost_SOURCE_DIR )


set( THIRD_PARTY_DIR "${CMAKE_CURRENT_SOURCE_DIR}/3rdparty" )

if( SpecUtils_PYTHON_BINDINGS )
  FIND_PACKAGE(PythonLibs 2.7)
  IF(NOT PYTHONLIBS_FOUND)
    MESSAGE(FATAL_ERROR "Unable to find PythonLibs.")
  ENDIF()
endif( SpecUtils_PYTHON_BINDINGS )

set( sources
     src/SpecFile.cpp
     src/SpecFile_pcf.cpp
     src/SpecFile_cnf.cpp
     src/SpecFile_n42.cpp
     src/SpecFile_spc.cpp
     src/SpecFile_chn.cpp
     src/SpecFile_spe.cpp
     src/SpecFile_csv.cpp
     src/SpecFile_gr135.cpp
     src/SpecFile_aram.cpp
     src/SpecFile_lis.cpp
     src/SpecFile_lzs.cpp
     src/SpecFile_phd.cpp
     src/SpecFile_tka.cpp
     src/SpecFile_lsrm.cpp
     src/SpecFile_mca.cpp
     src/SpecFile_spmdf.cpp
     src/SpecFile_mps.cpp
     src/SpecFile_multiact.cpp
     src/SpecFile_uraider.cpp
     src/SpecFile_xml_other.cpp
     src/SpecUtilsAsync.cpp
     src/SerialToDetectorModel.cpp
     src/EnergyCalibration.cpp
     src/CubicSpline.cpp
     src/StringAlgo.cpp
     src/Filesystem.cpp
     src/DateTime.cpp
     src/ParseUtils.cpp
     README.md
)

set( headers
     SpecUtils/SpecFile.h
     SpecUtils/SpecUtilsAsync.h
     SpecUtils/SpecUtils_config.h.in
     SpecUtils/SerialToDetectorModel.h
     SpecUtils/EnergyCalibration.h
     SpecUtils/CubicSpline.h
     SpecUtils/StringAlgo.h
     SpecUtils/Filesystem.h
     SpecUtils/DateTime.h
     SpecUtils/ParseUtils.h
     SpecUtils/RapidXmlUtils.hpp
)

if( SpecUtils_INJA_TEMPLATES )
  list( APPEND sources src/SpecFile_template.cpp )
endif ( SpecUtils_INJA_TEMPLATES )

if( SpecUtils_ENABLE_D3_CHART )
  list( APPEND sources src/D3SpectrumExport.cpp )
  list( APPEND headers SpecUtils/D3SpectrumExport.h
                       SpecUtils/D3SpectrumExportResources.h.in )


# IMPORTANT: These 2 lists below must be of same length, corresponding with each index
#   For outputting necessary library in D3 HTML files
  set( D3_SUPPORT_FILES
       d3.v3.min.js
       SpectrumChartD3.js
       SpectrumChartD3.css
       SpectrumChartD3StandAlone.css
  )

  set( D3_SUPPORT_FILE_MACROS
       D3_MIN_JS
       SPECTRUM_CHART_D3_JS
       SPECTRUM_CHART_D3_CSS
       SPECTRUM_CHART_D3_STANDALONE_CSS
  )

# https://stackoverflow.com/questions/7932205/parallel-iteration-over-lists-in-makefile-or-cmake-file
  list(LENGTH D3_SUPPORT_FILES D3_SUPPORT_FILES_LENGTH)
  math(EXPR D3_SUPPORT_FILES_LAST_INDEX "${D3_SUPPORT_FILES_LENGTH} - 1")

# Set the corresponding file content for each library file
  foreach(index RANGE ${D3_SUPPORT_FILES_LAST_INDEX})
    list(GET D3_SUPPORT_FILES ${index} D3_SUPPORT_FILE_NAME)
    list(GET D3_SUPPORT_FILE_MACROS ${index} D3_SUPPORT_FILE_MACRO_NAME)

    if( SpecUtils_D3_SUPPORT_FILE_STATIC )
      #Read file into hex array reads source file contents as hex string
      file(READ "d3_resources/${D3_SUPPORT_FILE_NAME}" hexString HEX)
      string(LENGTH ${hexString} hexStringLength)
      set(hexString "${hexString}00")
      math(EXPR arraySize "${hexStringLength} / 2")

      # adds '0x' prefix and comma suffix before and after every byte respectively
      string(REGEX REPLACE "([0-9a-f][0-9a-f])" "0x\\1, " arrayValues ${hexString})
      # removes trailing comma
      string(REGEX REPLACE ", $" "" arrayValues ${arrayValues})

      # declares byte array and the length variables
      set( ${D3_SUPPORT_FILE_MACRO_NAME}_ARR "const unsigned char ${D3_SUPPORT_FILE_MACRO_NAME}[] = { ${arrayValues} };")
      set( ${D3_SUPPORT_FILE_MACRO_NAME}_LEN "const size_t ${D3_SUPPORT_FILE_MACRO_NAME}_SIZE = ${arraySize};")
    else( SpecUtils_D3_SUPPORT_FILE_STATIC )
       set( SpecUtils_D3_SCRIPTS_RUNTIME_DIR "${CMAKE_CURRENT_SOURCE_DIR}" CACHE STRING "Directory to read D3 JS and CSS files from at runtime" )
       set( D3_SUPPORT_FILE_RUNTIME_DIR "const char * const D3_SCRIPT_RUNTIME_DIR = \"${SpecUtils_D3_SCRIPTS_RUNTIME_DIR}\";" )
       set( ${D3_SUPPORT_FILE_MACRO_NAME}_FILE "const char * const ${D3_SUPPORT_FILE_MACRO_NAME}_FILENAME = \"${D3_SUPPORT_FILE_NAME}\";" )
    endif( SpecUtils_D3_SUPPORT_FILE_STATIC )
  endforeach()

#We will create D3SpectrumExportResources.h that holds all the js/css, but this
#  is only done at CMake generation time, not build time, so can get out of date
#  See https://cmake.org/pipermail/cmake/2012-May/050221.html for a potential fix
  configure_file( ${CMAKE_CURRENT_SOURCE_DIR}/SpecUtils/D3SpectrumExportResources.h.in
    ${CMAKE_CURRENT_BINARY_DIR}/D3SpectrumExportResources.h
  )

  list( APPEND OTHER_SUPPORT_FILES
        d3_resources/SpectrumChartD3.js
        d3_resources/SpectrumChartD3.css
        d3_resources/SpectrumChartD3StandAlone.css
  )
endif( SpecUtils_ENABLE_D3_CHART )

#default to building a static lib
set( SpecUtils_LIB_TYPE STATIC )

if( SpecUtils_PYTHON_BINDINGS )
  set( SpecUtils_LIB_TYPE SHARED )
  list( APPEND sources bindings/python/SpecFile_py.cpp )
endif( SpecUtils_PYTHON_BINDINGS )

if( SpecUtils_JAVA_SWIG )
  set( SpecUtils_LIB_TYPE SHARED )
  list( APPEND sources bindings/swig/SpecUtils.i )
endif( SpecUtils_JAVA_SWIG )

add_library( SpecUtils ${SpecUtils_LIB_TYPE} ${sources} ${headers} ${OTHER_SUPPORT_FILES} )
set_target_properties( SpecUtils PROPERTIES PREFIX "lib" OUTPUT_NAME "SpecUtils" )

#For CMake 3.8+, could specify C++11 using the following so it will be propagated to down-line targets...
#target_compile_features(SpecUtils PUBLIC cxx_std_11)
#set_target_properties(SpecUtils PROPERTIES CXX_EXTENSIONS OFF)

set_target_properties( SpecUtils PROPERTIES
  CXX_STANDARD 11
  CXX_STANDARD_REQUIRED YES
  CXX_EXTENSIONS NO
)


if( SpecUtils_USE_WT_THREADPOOL )
  if( DEFINED wt_SOURCE_DIR )
    target_include_directories( SpecUtils PUBLIC "${wt_SOURCE_DIR}/src" "${wt_BINARY_DIR}" )
    
    # We'll need to pick up all the includes Wt/WApplication will require
    target_link_libraries( SpecUtils PUBLIC Boost::any Boost::asio Boost::signals2 )
  else( DEFINED wt_SOURCE_DIR )
    if( NOT Wt_INCLUDE_DIR OR NOT Wt_FOUND )
      message( FATAL "Wt not found; either find before adding SpecUtils, or set SpecUtils_USE_WT_THREADPOOL OFF" )
    else( NOT Wt_INCLUDE_DIR OR NOT Wt_FOUND )
      target_include_directories( SpecUtils PUBLIC ${Wt_INCLUDE_DIR} )
    endif( NOT Wt_INCLUDE_DIR OR NOT Wt_FOUND )
  endif( DEFINED wt_SOURCE_DIR )
endif( SpecUtils_USE_WT_THREADPOOL )


if( SpecUtils_PYTHON_BINDINGS )
  #target_link_libraries( SpecUtils PUBLIC Boost::python ${PYTHON_LIBRARIES} )
  target_link_libraries( SpecUtils PUBLIC ${Boost_PYTHON_LIBRARY} ${PYTHON_LIBRARIES} )
endif( SpecUtils_PYTHON_BINDINGS )

if( DEFINED boost_SOURCE_DIR )
  target_link_libraries( SpecUtils PUBLIC Boost::date_time Boost::system Boost::spirit Boost::fusion Boost::algorithm Boost::functional )
endif( DEFINED boost_SOURCE_DIR )


if( SpecUtils_JAVA_SWIG )
  target_link_libraries( SpecUtils PUBLIC ${JAVA_LIBRARIES} )
endif( SpecUtils_JAVA_SWIG )


if( MINGW )
  target_link_libraries( SpecUtils PUBLIC -static-libgcc -static libshlwapi.a libpthread.a libstdc++.a libwinpthread.a )
elseif( WIN32 )
  #Pathcch.lib is for PathCchCanonicalizeEx, and is available only on Windows 8 and newer, Desktop and UWP
  #Shlwapi.lib is desktop Windows only, XP and newer
  #target_link_libraries( SpecUtils PUBLIC "Pathcch.lib" "Shlwapi.lib" )
  target_link_libraries( SpecUtils PUBLIC "Shlwapi.lib" )
endif( MINGW )

target_include_directories( SpecUtils PUBLIC ${CMAKE_CURRENT_SOURCE_DIR} ${CMAKE_CURRENT_BINARY_DIR} ${Boost_INCLUDE_DIRS}
                            PRIVATE ${THIRD_PARTY_DIR} ${PYTHON_INCLUDE_DIRS} )

if( SpecUtils_BUILD_REGRESSION_TEST )
  add_subdirectory( regression_test )
endif( SpecUtils_BUILD_REGRESSION_TEST )


IF( SpecUtils_BUILD_UNIT_TESTS )
  add_subdirectory( unit_tests )
ENDIF( SpecUtils_BUILD_UNIT_TESTS )


if( SpecUtils_BUILD_FUZZING_TESTS )
  add_subdirectory( fuzz_test )
endif( SpecUtils_BUILD_FUZZING_TESTS )

configure_file(
    ${CMAKE_CURRENT_SOURCE_DIR}/SpecUtils/SpecUtils_config.h.in
    ${CMAKE_CURRENT_BINARY_DIR}/SpecUtils_config.h
)

<|MERGE_RESOLUTION|>--- conflicted
+++ resolved
@@ -27,36 +27,6 @@
 
 option( PERFORM_DEVELOPER_CHECKS "Performs additional computationally expensive tests during execution" off )
 
-<<<<<<< HEAD
-#I cant quite seem to get rpath stuff to work on macOS for regression_test and
-# python targets when using boost in a non-standard location, so instead just
-# statically link... sorry!
-option( TRY_TO_STATIC_LINK "Try to link to static libs whenever possible" OFF )
-if( TRY_TO_STATIC_LINK )
-  set( Boost_USE_STATIC_LIBS ON )
-  if( WIN32 )
-    #find static libraries first
-	set(CMAKE_FIND_LIBRARY_SUFFIXES .lib .a ${CMAKE_FIND_LIBRARY_SUFFIXES})
-	
-	#Link to static runtime
-	set( CMAKE_CXX_FLAGS "/MT ${CMAKE_CXX_FLAGS}" )
-  	set(CompilerFlags
-        CMAKE_CXX_FLAGS CMAKE_CXX_FLAGS_DEBUG CMAKE_CXX_FLAGS_MINSIZEREL CMAKE_CXX_FLAGS_RELWITHDEBINFO CMAKE_CXX_FLAGS_RELEASE
-        CMAKE_C_FLAGS CMAKE_C_FLAGS_DEBUG CMAKE_C_FLAGS_MINSIZEREL CMAKE_C_FLAGS_RELEASE CMAKE_C_FLAGS_RELWITHDEBINFO
-        )
-    foreach(CompilerFlag ${CompilerFlags})
-        string(REGEX REPLACE "/MD" "/MT" ${CompilerFlag} "${${CompilerFlag}}")
-    endforeach()
-  else( WIN32 )
-    set(CMAKE_FIND_LIBRARY_SUFFIXES .a ${CMAKE_FIND_LIBRARY_SUFFIXES})
-  endif( WIN32 )
-else( TRY_TO_STATIC_LINK )
-#  set( Boost_USE_STATIC_LIBS OFF )
-#  set( CMAKE_FIND_LIBRARY_SUFFIXES .so .dylib ${CMAKE_FIND_LIBRARY_SUFFIXES} )
-endif( TRY_TO_STATIC_LINK )
-
-=======
->>>>>>> 2ef07b87
 
 if( SpecUtils_BUILD_UNIT_TESTS )
   list( APPEND boost_libs_required unit_test_framework )
