--- conflicted
+++ resolved
@@ -269,10 +269,6 @@
 endif( SpecUtils_PYTHON_BINDINGS )
 
 if( SpecUtils_JAVA_SWIG )
-<<<<<<< HEAD
-  #set( SpecUtils_LIB_TYPE SHARED ) # if we leave it static, SpecUtils code will be copied into SpecUtilsJni lib
-=======
->>>>>>> 18cb4d4b
   list( APPEND sources bindings/swig/SpecUtils.i )
 endif( SpecUtils_JAVA_SWIG )
 
