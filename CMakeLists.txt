--- conflicted
+++ resolved
@@ -18,13 +18,9 @@
 option( SpecUtils_BUILD_UNIT_TESTS "Builds unit tests" OFF )
 option( SpecUtils_BUILD_FUZZING_TESTS "Builds fuzzing tests, requires clang" OFF )
 option( SpecUtils_BUILD_REGRESSION_TEST "Creates executable to perform interactive regression test" OFF )
-<<<<<<< HEAD
 option( SpecUtils_BUILD_EXAMPLE "Builds example SpecUtil applications" ON )
 option( SpecUtils_JAVA_SWIG "Creates swig/java bindings to the c++ code" OFF )
 option( SpecUtils_C_BINDINGS "Creates C bindings to the c++ code" OFF )
-=======
-option( SpecUtils_BUILD_EXAMPLE "Builds example SpecUtil applications" OFF )
->>>>>>> 18490357
 option( SpecUtils_INJA_TEMPLATES "Creates inja template interface" OFF )
 option( SpecUtils_USE_SIMD "Use SIMD operations; i386/x64 only right now, and very alpha, and extremely minimally used" OFF )
 option( SpecUtils_ENABLE_EQUALITY_CHECKS "Enables the equal_enough(...) functions for comparing two spectrum files." OFF )  #code size is only reason to default to off, I think
@@ -241,12 +237,8 @@
   set( SpecUtils_LIB_TYPE STATIC )
 endif( SpecUtils_SHARED_LIB )
 
-<<<<<<< HEAD
+
 add_library( SpecUtils ${SpecUtils_LIB_TYPE} ${sources} ${headers} ${OTHER_SUPPORT_FILES}  "SpecUtils/CAMIO.h" "src/CAMIO.cpp")
-=======
-
-add_library( SpecUtils ${SpecUtils_LIB_TYPE} ${sources} ${headers} ${OTHER_SUPPORT_FILES} )
->>>>>>> 18490357
 set_target_properties( SpecUtils PROPERTIES PREFIX "lib" OUTPUT_NAME "SpecUtils" )
 
 set_property( TARGET SpecUtils PROPERTY POSITION_INDEPENDENT_CODE ON )
